package model

import (
	"errors"
	"fmt"
	"log"

	"github.com/stellar/go/clients/horizon"
	"github.com/stellar/kelp/support/utils"
)

// Asset is typed and enlists the allowed assets that are understood by the bot
type Asset string

// this is the list of assets understood by the bot.
// This string can be converted by the specific exchange adapter as is needed by the exchange's API
const (
	XLM  Asset = "XLM"
	BTC  Asset = "BTC"
	USD  Asset = "USD"
	ETH  Asset = "ETH"
	LTC  Asset = "LTC"
	REP  Asset = "REP"
	ADA  Asset = "ADA"
	BCH  Asset = "BCH"
	DASH Asset = "DASH"
	EOS  Asset = "EOS"
	GNO  Asset = "GNO"
	FEE  Asset = "FEE"
	QTUM Asset = "QTUM"
	USDT Asset = "USDT"
	USDC Asset = "USDC"
	DAO  Asset = "DAO"
	ETC  Asset = "ETC"
	ICN  Asset = "ICN"
	MLN  Asset = "MLN"
	NMC  Asset = "NMC"
	XDG  Asset = "XDG"
	XMR  Asset = "XMR"
	XRP  Asset = "XRP"
	XVN  Asset = "XVN"
	ZEC  Asset = "ZEC"
	CAD  Asset = "CAD"
	EUR  Asset = "EUR"
	GBP  Asset = "GBP"
	JPY  Asset = "JPY"
	KRW  Asset = "KRW"
	OMG  Asset = "OMG"
	SHX  Asset = "SHX"
)

// AssetConverter converts to and from the asset type, it is specific to an exchange
type AssetConverter struct {
	asset2String map[Asset]string
	string2Asset map[string]Asset
}

// makeAssetConverter is a factory method for AssetConverter
func makeAssetConverter(asset2String map[Asset]string) *AssetConverter {
	string2Asset := map[string]Asset{}
	for a, s := range asset2String {
		string2Asset[s] = a
	}

	return &AssetConverter{
		asset2String: asset2String,
		string2Asset: string2Asset,
	}
}

// ToString converts an asset to a string
func (c AssetConverter) ToString(a Asset) (string, error) {
	s, ok := c.asset2String[a]
	if !ok {
		return fmt.Sprintf("missing[%s]", string(a)), nil
	}
	return s, nil
}

// FromString converts from a string to an asset
func (c AssetConverter) FromString(s string) (Asset, error) {
	a, ok := c.string2Asset[s]
	if !ok {
		return "", errors.New("asset converter could not recognize string: " + s)
	}
	return a, nil
}

// MustFromString converts from a string to an asset, failing on errors
func (c AssetConverter) MustFromString(s string) Asset {
	a, e := c.FromString(s)
	if e != nil {
		log.Fatal(fmt.Errorf("exiting on an error-enforced asset conversion: %s", e))
	}
	return a
}

// Display is a basic converter for display purposes
var Display = makeAssetConverter(map[Asset]string{
	XLM:  string(XLM),
	BTC:  string(BTC),
	USD:  string(USD),
	ETH:  string(ETH),
	LTC:  string(LTC),
	REP:  string(REP),
	ADA:  string(ADA),
	BCH:  string(BCH),
	DASH: string(DASH),
	EOS:  string(EOS),
	GNO:  string(GNO),
	FEE:  string(FEE),
	QTUM: string(QTUM),
	USDT: string(USDT),
	USDC: string(USDC),
	DAO:  string(DAO),
	ETC:  string(ETC),
	ICN:  string(ICN),
	MLN:  string(MLN),
	NMC:  string(NMC),
	XDG:  string(XDG),
	XMR:  string(XMR),
	XRP:  string(XRP),
	XVN:  string(XVN),
	ZEC:  string(ZEC),
	CAD:  string(CAD),
	EUR:  string(EUR),
	GBP:  string(GBP),
	JPY:  string(JPY),
	KRW:  string(KRW),
	OMG:  string(OMG),
})

// P2PB2BAssetConverter is the ABRIDGED asset converter for the P2PB2B exchange interface
var CcxtAssetConverter = Display

// P2PB2BAssetConverter is the asset converter for the P2PB2B exchange interface
var P2PB2BAssetConverter = makeAssetConverter(map[Asset]string{
	XLM: string(XLM),
	BTC: string(BTC),
	USD: string(USD),
	SHX: string(SHX),
	ETH: string(ETH),
})

// KrakenAssetConverter is the asset converter for the Kraken exchange
var KrakenAssetConverter = makeAssetConverter(map[Asset]string{
	XLM:  "XXLM",
	BTC:  "XXBT",
	USD:  "ZUSD",
	ETH:  "XETH",
	LTC:  "XLTC",
	REP:  "XREP",
	ADA:  "ADA",
	BCH:  "BCH",
	DASH: "DASH",
	EOS:  "EOS",
	GNO:  "GNO",
	FEE:  "KFEE",
	QTUM: "QTUM",
	USDT: "USDT",
	DAO:  "XDAO",
	ETC:  "XETC",
	ICN:  "XICN",
	MLN:  "XMLN",
	NMC:  "XNMC",
	XDG:  "XXDG",
	XMR:  "XXMR",
	XRP:  "XXRP",
	XVN:  "XXVN",
	ZEC:  "XZEC",
	CAD:  "ZCAD",
	EUR:  "ZEUR",
	GBP:  "ZGBP",
	JPY:  "ZJPY",
	KRW:  "ZKRW",
})

// KrakenAssetConverterOpenOrders is the asset converter for the Kraken exchange's GetOpenOrders API
var KrakenAssetConverterOpenOrders = makeAssetConverter(map[Asset]string{
	XLM: "XLM",
	BTC: "XBT",
	USD: "USD",
})
<<<<<<< HEAD
// StrongholdAssetConverter is the asset converter for the Stronghold exchange
var StrongholdAssetConverter = makeAssetConverter(map[Asset]string{
	XLM:  "XLM",
	BTC:  "BTC",
	USD:  "USD",
	ETH:  "ETH",
	LTC:  "LTC",
	REP:  "XREP",
	ADA:  "ADA",
	BCH:  "BCH",
	DASH: "DASH",
	EOS:  "EOS",
	GNO:  "GNO",
	FEE:  "KFEE",
	QTUM: "QTUM",
	USDT: "USDT",
	DAO:  "XDAO",
	ETC:  "XETC",
	ICN:  "XICN",
	MLN:  "XMLN",
	NMC:  "XNMC",
	XDG:  "XXDG",
	XMR:  "XXMR",
	XRP:  "XXRP",
	XVN:  "XXVN",
	ZEC:  "XZEC",
	CAD:  "ZCAD",
	EUR:  "ZEUR",
	GBP:  "ZGBP",
	JPY:  "ZJPY",
	KRW:  "ZKRW",
	SHX:  "SHX",
})

// StrongholdAssetConverterOpenOrders is the asset converter for the Stronghold exchange's GetOpenOrders API
var StrongholdAssetConverterOpenOrders = makeAssetConverter(map[Asset]string{
	XLM: "XLM",
	BTC: "XBT",
	USD: "USD",
})

=======
>>>>>>> fd2b7ee0

// FromHorizonAsset is a factory method
func FromHorizonAsset(hAsset horizon.Asset) Asset {
	if hAsset.Type == utils.Native {
		return XLM
	}
	return Asset(hAsset.Code)
}<|MERGE_RESOLUTION|>--- conflicted
+++ resolved
@@ -181,7 +181,6 @@
 	BTC: "XBT",
 	USD: "USD",
 })
-<<<<<<< HEAD
 // StrongholdAssetConverter is the asset converter for the Stronghold exchange
 var StrongholdAssetConverter = makeAssetConverter(map[Asset]string{
 	XLM:  "XLM",
@@ -223,8 +222,6 @@
 	USD: "USD",
 })
 
-=======
->>>>>>> fd2b7ee0
 
 // FromHorizonAsset is a factory method
 func FromHorizonAsset(hAsset horizon.Asset) Asset {
@@ -232,4 +229,12 @@
 		return XLM
 	}
 	return Asset(hAsset.Code)
+}
+
+// FromHorizonAsset is a factory method
+func FromHorizonAsset(hAsset horizon.Asset) Asset {
+	if hAsset.Type == utils.Native {
+		return XLM
+	}
+	return Asset(hAsset.Code)
 }