--- conflicted
+++ resolved
@@ -328,7 +328,6 @@
 
 	if !assert.NotNil(t, o.VolumeExecuted) {
 		return false
-<<<<<<< HEAD
 	}
 
 	// additional check to see if the two timestamps match
@@ -336,15 +335,6 @@
 		return false
 	}
 
-=======
-	}
-
-	// additional check to see if the two timestamps match
-	if !assert.Equal(t, o.Order.Timestamp, o.StartTime) {
-		return false
-	}
-
->>>>>>> fd2b7ee0
 	return true
 }
 
