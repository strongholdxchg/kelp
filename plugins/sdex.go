--- conflicted
+++ resolved
@@ -341,14 +341,11 @@
 	return &result, nil
 }
 
-<<<<<<< HEAD
-=======
 // SubmitOpsSynch is the forced synchronous version of SubmitOps below
 func (sdex *SDEX) SubmitOpsSynch(ops []build.TransactionMutator, asyncCallback func(hash string, e error)) error {
 	return sdex.submitOps(ops, asyncCallback, false)
 }
 
->>>>>>> fd2b7ee0
 // SubmitOps submits the passed in operations to the network asynchronously in a single transaction
 func (sdex *SDEX) SubmitOps(ops []build.TransactionMutator, asyncCallback func(hash string, e error)) error {
 	return sdex.submitOps(ops, asyncCallback, true)
@@ -456,8 +453,6 @@
 	sdex.invokeAsyncCallback(asyncCallback, resp.Hash, nil, asyncMode)
 }
 
-<<<<<<< HEAD
-=======
 func (sdex *SDEX) invokeAsyncCallback(asyncCallback func(hash string, err error), hash string, err error, asyncMode bool) {
 	if asyncCallback == nil {
 		return
@@ -476,7 +471,6 @@
 	}
 }
 
->>>>>>> fd2b7ee0
 // Assets returns the base and quote asset used by sdex
 func (sdex *SDEX) Assets() (baseAsset horizon.Asset, quoteAsset horizon.Asset, e error) {
 	var ok bool
