# Changelog
All notable changes to this project will be documented in this file.

The format is based on [Keep a Changelog](http://keepachangelog.com/en/1.0.0/)
and this project adheres to [Semantic Versioning](http://semver.org/spec/v2.0.0.html).

## [Unreleased]

### Added

- Enable trading on centralized exchanges ([505162a86777f99fba26bc953b3125aba90e2f7e](https://github.com/stellar/kelp/commit/505162a86777f99fba26bc953b3125aba90e2f7e)) ([a9ab0346ddd3500395018d1dbcf426200b5fb112](https://github.com/stellar/kelp/commit/a9ab0346ddd3500395018d1dbcf426200b5fb112)) ([3a1b4c467495a5ebb8219c554dd8a5e4d63723e5](https://github.com/stellar/kelp/commit/3a1b4c467495a5ebb8219c554dd8a5e4d63723e5))
- support for OrderConstraintsFilter to preempt invalid orders ([b9ba73071d97e9e0e8c6f61989ff9375be4dbbeb](https://github.com/stellar/kelp/commit/b9ba73071d97e9e0e8c6f61989ff9375be4dbbeb))
- Expand CCXT exchanges enabled on Kelp, including trading-enabled exchanges ([0631bb1ec8892e331907614cca94d66aed3ee026](https://github.com/stellar/kelp/commit/0631bb1ec8892e331907614cca94d66aed3ee026)) ([40c56416e07a5f974815ee0ca11992c8825e57c2](https://github.com/stellar/kelp/commit/40c56416e07a5f974815ee0ca11992c8825e57c2))

### Changed

- Use FeeStats() method from new horizonclient package in stellar/go repo; run `glide install` to update vendored dependencies, _do NOT run `glide up` since that will break the dependencies installed because of an issue with how glide works_ ([ce226cc20ce6a38fe56728c91432db9edd7cb272](https://github.com/stellar/kelp/commit/ce226cc20ce6a38fe56728c91432db9edd7cb272))

### Deprecated

### Removed

### Fixed

<<<<<<< HEAD
- Fixed Mirror Strategy not working without offsetTrades flag ([09f76e891967a146363ccbd8fe8ccf53656c270e](https://github.com/stellar/kelp/commit/09f76e891967a146363ccbd8fe8ccf53656c270e))
=======
- Use v0.0.4 for ccxt-rest to fix travis build and update the instructions in our README file. The APIs have diverged with the latest release of ccxt-rest v1.0.0 yesterday so we are sticking to the old version for now.
>>>>>>> 659bb205

### Security

## [v1.6.1] - 2019-04-12

### Added

- Use app name and version headers from horizon client in Go SDKs ([d21a75fcdbff323de46e3d2a46f37d64831b1cb7](https://github.com/stellar/kelp/commit/d21a75fcdbff323de46e3d2a46f37d64831b1cb7))
- Add overrides for remaining orderConstraints via configs, fixing precision errors on centralized exchanges ([6d989c8d78ea7c088e36b2b6f2bb7679013617d0](https://github.com/stellar/kelp/commit/6d989c8d78ea7c088e36b2b6f2bb7679013617d0))
- Add support for passing in params and headers to CCXT exchanges, such as coinbasepro ([e7c76fe14191f14410aa0bcc34b06e202cc1c020](https://github.com/stellar/kelp/commit/e7c76fe14191f14410aa0bcc34b06e202cc1c020))

### Fixed

- Fixed "Asset converter could not recognize string" error when trading using krakenExchange ([258f1d67d3899ed21c3ee69cefd6299ea1c8bd4a](https://github.com/stellar/kelp/commit/258f1d67d3899ed21c3ee69cefd6299ea1c8bd4a))
- Turn off minBaseVolume checks in mirror strategy when OFFSET_TRADES=false ([82e58b49381973efa5adc12c0f0238432f6cce2c](https://github.com/stellar/kelp/commit/82e58b49381973efa5adc12c0f0238432f6cce2c))
- fix monitoring by only checking google auth when related config values are passed in ([860d76b0c089efa62299093ff9ccf2d7b868a14c](https://github.com/stellar/kelp/commit/860d76b0c089efa62299093ff9ccf2d7b868a14c))

## [v1.6.0] - 2019-03-29

### Added

- Enable trading on centralized exchanges ([505162a86777f99fba26bc953b3125aba90e2f7e](https://github.com/stellar/kelp/commit/505162a86777f99fba26bc953b3125aba90e2f7e)) ([a9ab0346ddd3500395018d1dbcf426200b5fb112](https://github.com/stellar/kelp/commit/a9ab0346ddd3500395018d1dbcf426200b5fb112)) ([3a1b4c467495a5ebb8219c554dd8a5e4d63723e5](https://github.com/stellar/kelp/commit/3a1b4c467495a5ebb8219c554dd8a5e4d63723e5))
- support for OrderConstraintsFilter to preempt invalid orders ([b9ba73071d97e9e0e8c6f61989ff9375be4dbbeb](https://github.com/stellar/kelp/commit/b9ba73071d97e9e0e8c6f61989ff9375be4dbbeb))
- Expand CCXT exchanges enabled on Kelp, including trading-enabled exchanges ([0631bb1ec8892e331907614cca94d66aed3ee026](https://github.com/stellar/kelp/commit/0631bb1ec8892e331907614cca94d66aed3ee026)) ([40c56416e07a5f974815ee0ca11992c8825e57c2](https://github.com/stellar/kelp/commit/40c56416e07a5f974815ee0ca11992c8825e57c2))
- Fill Tracker should accommodate N errors before causing bot to exit ([de12bfe16e7d68f76798e4b99f60cb005386c2cb](https://github.com/stellar/kelp/commit/de12bfe16e7d68f76798e4b99f60cb005386c2cb))

### Changed

- Use FeeStats() method from new horizonclient package in stellar/go repo; run `glide install` to update vendored dependencies, _do NOT run `glide up` since that will break the dependencies installed because of an issue with how glide works_ ([ce226cc20ce6a38fe56728c91432db9edd7cb272](https://github.com/stellar/kelp/commit/ce226cc20ce6a38fe56728c91432db9edd7cb272))
- krakenExchange logs better error message when trading pair is missing ([807139ff2b4b6fb81726459b1ef1958d95f7cd95](https://github.com/stellar/kelp/commit/807139ff2b4b6fb81726459b1ef1958d95f7cd95))
- Sort exchanges based on what is tested first ([8d6d4502032b8b5b237ad9d2a6fe3c38f176c541](https://github.com/stellar/kelp/commit/8d6d4502032b8b5b237ad9d2a6fe3c38f176c541))

### Fixed

- Fixed Mirror Strategy not working without offsetTrades flag ([09f76e891967a146363ccbd8fe8ccf53656c270e](https://github.com/stellar/kelp/commit/09f76e891967a146363ccbd8fe8ccf53656c270e))
- Fix minVolume amounts when offsetting trades in mirror strategy ([0576aa1724b98b3d359b1d82ca36b156b0251977](https://github.com/stellar/kelp/commit/0576aa1724b98b3d359b1d82ca36b156b0251977))

## [v1.5.0] - 2019-03-04

### Added

- support for dynamic fee calculations using the `/fee_stats` endpoint ([c0f7b5de726b7718f9335ba6b1e1aceca3d9a72d](https://github.com/stellar/kelp/commit/c0f7b5de726b7718f9335ba6b1e1aceca3d9a72d))
- include ccxt-kraken as a read-only exchange ([796ae5964a835ca441bb67f5964656dc2b5ecdb4](https://github.com/stellar/kelp/commit/796ae5964a835ca441bb67f5964656dc2b5ecdb4))
- USDC as a recognized asset ([3894b9a38fef601e5fe27a901f3f66a2071478f2](https://github.com/stellar/kelp/commit/3894b9a38fef601e5fe27a901f3f66a2071478f2))

### Changed

- load orderConstraints for ccxtExchange from CCXT API ([8d28c11b488e74f04d23f2ef62df6b603e731c68](https://github.com/stellar/kelp/commit/8d28c11b488e74f04d23f2ef62df6b603e731c68))

## [v1.4.0] - 2019-02-06

### Added
- Support to run Kelp in maker-only mode using the trader.cfg file ([081aa210e684678b94c0ec2d772ad808eec9f0d6](https://github.com/stellar/kelp/commit/081aa210e684678b94c0ec2d772ad808eec9f0d6))
- Support for an SDEX priceFeed so you can follow ticker prices from other SDEX markets ([8afec86c831c45aef2e4cc8e0c85c1de6d192325](https://github.com/stellar/kelp/commit/8afec86c831c45aef2e4cc8e0c85c1de6d192325))

## [v1.3.0] - 2019-01-10

### Added
- mirror strategy offsets trades onto the backing exchange, run `glide up` to update dependencies ([3a703a359db541b636cab38c3dd8a7fbe6df7193](https://github.com/stellar/kelp/commit/3a703a359db541b636cab38c3dd8a7fbe6df7193))
- ccxt integration now supports trading APIs for all exchanges ([5cf0aedc67eff89a8f82082326f878844ac7b5d5](https://github.com/stellar/kelp/commit/5cf0aedc67eff89a8f82082326f878844ac7b5d5))
- randomized delay via the MAX_TICK_DELAY_MILLIS ([4b74affb9933bf08a093ee66cea46c1b3fb87753](https://github.com/stellar/kelp/commit/4b74affb9933bf08a093ee66cea46c1b3fb87753))

### Changed
- balanced strategy avoids unncessary re-randomization on every update cycle ([0be414c77c2f12c9b4b624922aea5841e84c704c](https://github.com/stellar/kelp/commit/0be414c77c2f12c9b4b624922aea5841e84c704c))

### Fixed
- fix op_underfunded issue when hitting capacity limits ([d339e421f82de9e2996e45e71d745d81dff2f3f0](https://github.com/stellar/kelp/commit/d339e421f82de9e2996e45e71d745d81dff2f3f0))

## [v1.2.0] - 2018-11-26

### Added
- support for alerting with PagerDuty as the first implementation, run `glide up` to update the dependency ([5e46ae0d94751d85dbb2e8f73094f5d96af0df5e](https://github.com/stellar/kelp/commit/5e46ae0d94751d85dbb2e8f73094f5d96af0df5e))
- support for logging to a file with the `--log` or `-l` command-line option followed by the prefix of the log filename
- support for basic monitoring with a health check service, run `glide up` to update the dependency ([c6374c35cff9dfa46da342aa5342f312dcd337c4](https://github.com/stellar/kelp/commit/c6374c35cff9dfa46da342aa5342f312dcd337c4))
- `iter` command line param to run for only a fixed number of iterations, run `glide up` to update the dependencies
- new DELETE_CYCLES_THRESHOLD config value in trader config file to allow some tolerance of errors before deleting all offers ([f2537cafee8d620e1c4aabdd3d072d90628801b8](https://github.com/stellar/kelp/commit/f2537cafee8d620e1c4aabdd3d072d90628801b8))

### Changed
- reduced the number of available assets that are recognized by the GetOpenOrders() API for Kraken
- levels are now logged with prices in the quote asset and amounts in the base asset for the sell, buysell, and balanced strategies
- clock tick is now synchronized at the start of each cycle ([cd33d91b2d468bfbce6d38a6186d12c86777b7d5](https://github.com/stellar/kelp/commit/cd33d91b2d468bfbce6d38a6186d12c86777b7d5))

### Fixed
- conversion of asset symbols in the GetOpenOrders() API for Kraken, reducing the number of tested asset symbols with this API
- fix op_underfunded errors when we hit capacity limits for non-XLM assets ([e6bebee9aeadf6e00a829a28c125f5dffad8c05c](https://github.com/stellar/kelp/commit/e6bebee9aeadf6e00a829a28c125f5dffad8c05c))

## [v1.1.2] - 2018-10-30

### Added
- log balance with liabilities

### Changed
- scripts/build.sh: update VERSION format and LDFLAGS to include git branch info

### Fixed
- fix op_underfunded errors when we hit capacity limits

## [v1.1.1] - 2018-10-22

### Fixed
- fixed bot panicing when it cannot cast ticker bid/ask values to a float64 from CCXT's FetchTicker endpoint (0ccbc495e18b1e3b207dad5d3421c7556c63c004) ([issue #31](https://github.com/stellar/kelp/issues/31))

## [v1.1.0] - 2018-10-19

### Added
- support for [CCXT](https://github.com/ccxt/ccxt) via [CCXT-REST API](https://github.com/franz-see/ccxt-rest), increasing exchange integrations for priceFeeds and mirroring [diff](https://github.com/stellar/kelp/compare/0db8f2d42580aa87867470e428d5f0f63eed5ec6^...33bc7b98418129011b151d0f56c9c0770a3d897e)

## [v1.0.0] - 2018-10-15

### Changed
- executables for windows should use the .exe extension (7b5bbc9eb5b776a27c63483c4af09ca38937670d)

### Fixed
- fixed divide by zero error (fa7d7c4d5a2a256d6cfcfe43a65e530e3c06862e)

## [v1.0.0-rc3] - 2018-09-29

### Added
- support for all currencies available on Kraken

## [v1.0.0-rc2] - 2018-09-28

### Added
- This CHANGELOG file

### Changed
- Updated dependency `github.com/stellar/go` to latest version `5bbd27814a3ffca9aeffcbd75a09a6164959776a`, run `glide up` to update this dependency

### Fixed
- If `SOURCE_SECRET_SEED` is missing or empty then the bot will not crash now.
- support for [CAP-0003](https://github.com/stellar/stellar-protocol/blob/master/core/cap-0003.md) introduced in stellar-core protocol v10 ([issue #2](https://github.com/stellar/kelp/issues/2))

## v1.0.0-rc1 - 2018-08-13

### Added
- Kelp bot with a few basic strategies, priceFeeds, and support for integrating with the Kraken Exchange.
- Modular design allowing anyone to plug in their own strategies
- Robust logging
- Configuration file based approach to setting up a bot
- Documentation on existing capabilities

[Unreleased]: https://github.com/stellar/kelp/compare/v1.6.1...HEAD
[v1.6.1]: https://github.com/stellar/kelp/compare/v1.6.0...v1.6.1
[v1.6.0]: https://github.com/stellar/kelp/compare/v1.5.0...v1.6.0
[v1.5.0]: https://github.com/stellar/kelp/compare/v1.4.0...v1.5.0
[v1.4.0]: https://github.com/stellar/kelp/compare/v1.3.0...v1.4.0
[v1.3.0]: https://github.com/stellar/kelp/compare/v1.2.0...v1.3.0
[v1.2.0]: https://github.com/stellar/kelp/compare/v1.1.2...v1.2.0
[v1.1.2]: https://github.com/stellar/kelp/compare/v1.1.1...v1.1.2
[v1.1.1]: https://github.com/stellar/kelp/compare/v1.1.0...v1.1.1
[v1.1.0]: https://github.com/stellar/kelp/compare/v1.0.0...v1.1.0
[v1.0.0]: https://github.com/stellar/kelp/compare/v1.0.0-rc3...v1.0.0
[v1.0.0-rc3]: https://github.com/stellar/kelp/compare/v1.0.0-rc2...v1.0.0-rc3
[v1.0.0-rc2]: https://github.com/stellar/kelp/compare/v1.0.0-rc1...v1.0.0-rc2<|MERGE_RESOLUTION|>--- conflicted
+++ resolved
@@ -22,11 +22,9 @@
 
 ### Fixed
 
-<<<<<<< HEAD
 - Fixed Mirror Strategy not working without offsetTrades flag ([09f76e891967a146363ccbd8fe8ccf53656c270e](https://github.com/stellar/kelp/commit/09f76e891967a146363ccbd8fe8ccf53656c270e))
-=======
+
 - Use v0.0.4 for ccxt-rest to fix travis build and update the instructions in our README file. The APIs have diverged with the latest release of ccxt-rest v1.0.0 yesterday so we are sticking to the old version for now.
->>>>>>> 659bb205
 
 ### Security
 
